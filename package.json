--- conflicted
+++ resolved
@@ -26,12 +26,7 @@
   "dependencies": {
     "@actions/core": "^1.2.6",
     "@actions/github": "^4.0.0",
-<<<<<<< HEAD
-    "@octokit/rest": "^18.0.12",
     "@octokit/types": "^5.5.0",
-=======
-    "@octokit/types": "^6.3.0",
->>>>>>> ae82ab62
     "@octokit/webhooks": "^7.21.0",
     "dayjs": "^1.10.3",
     "node-notifier": ">=8.0.1"
